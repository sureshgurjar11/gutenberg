--- conflicted
+++ resolved
@@ -7,15 +7,6 @@
 import { PanelBody, RangeControl, ToggleControl } from '@wordpress/components';
 import { __ } from '@wordpress/i18n';
 
-<<<<<<< HEAD
-function PostExcerptDisplay() {
-	const [ excerpt, setExcerpt ] = useEntityProp(
-		'postType',
-		'post',
-		'excerpt'
-	);
-	return <PlainText value={ excerpt } onChange={ setExcerpt } />;
-=======
 function usePostContentExcerpt( wordCount ) {
 	const [ , , { raw: rawPostContent } ] = useEntityProp(
 		'postType',
@@ -35,7 +26,6 @@
 			.split( ' ', wordCount )
 			.join( ' ' );
 	}, [ rawPostContent, wordCount ] );
->>>>>>> 251bab45
 }
 
 function PostExcerptEditor( {
