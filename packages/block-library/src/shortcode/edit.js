--- conflicted
+++ resolved
@@ -11,20 +11,12 @@
 	const inputId = `blocks-shortcode-input-${ instanceId }`;
 
 	return (
-<<<<<<< HEAD
-		<div className="wp-block-shortcode  components-placeholder">
-=======
 		<div className="wp-block-shortcode components-placeholder">
->>>>>>> 251bab45
 			<label
 				htmlFor={ inputId }
 				className="components-placeholder__label"
 			>
-<<<<<<< HEAD
-				<Dashicon icon="shortcode" />
-=======
 				<Icon icon={ shortcode } />
->>>>>>> 251bab45
 				{ __( 'Shortcode' ) }
 			</label>
 			<PlainText
