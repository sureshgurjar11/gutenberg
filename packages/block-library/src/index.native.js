--- conflicted
+++ resolved
@@ -154,11 +154,8 @@
 		button,
 		spacer,
 		shortcode,
-<<<<<<< HEAD
+		latestPosts,
 		buttons,
-=======
-		latestPosts,
->>>>>>> e14e8ca1
 		devOnly( verse ),
 		cover,
 	].forEach( registerBlock );
