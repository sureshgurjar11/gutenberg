/**
 * External dependencies
 */
import { get, omit } from 'lodash';

/**
 * WordPress dependencies
 */
import { __ } from '@wordpress/i18n';

/**
 * Internal dependencies
 */
<<<<<<< HEAD
import AnglePicker from '../angle-picker';
=======
import AnglePickerControl from '../angle-picker-control';
>>>>>>> 251bab45
import { LinearGradientIcon, RadialGradientIcon } from './icons';
import CustomGradientBar from './custom-gradient-bar';
import BaseControl from '../base-control';
import { getGradientParsed } from './utils';
import { serializeGradient } from './serializer';
import ToolbarGroup from '../toolbar-group';
import {
	DEFAULT_LINEAR_GRADIENT_ANGLE,
	HORIZONTAL_GRADIENT_ORIENTATION,
} from './constants';

const GradientAnglePicker = ( { gradientAST, hasGradient, onChange } ) => {
	const angle = get(
		gradientAST,
		[ 'orientation', 'value' ],
		DEFAULT_LINEAR_GRADIENT_ANGLE
	);
	const onAngleChange = ( newAngle ) => {
		onChange(
			serializeGradient( {
				...gradientAST,
				orientation: {
					type: 'angular',
					value: newAngle,
				},
			} )
		);
	};
	return (
<<<<<<< HEAD
		<AnglePicker
=======
		<AnglePickerControl
>>>>>>> 251bab45
			value={ hasGradient ? angle : '' }
			onChange={ onAngleChange }
		/>
	);
};

const GradientTypePicker = ( { gradientAST, hasGradient, onChange } ) => {
	const { type } = gradientAST;
	const onSetLinearGradient = () => {
		onChange(
			serializeGradient( {
				...gradientAST,
				...( gradientAST.orientation
					? {}
					: { orientation: HORIZONTAL_GRADIENT_ORIENTATION } ),
				type: 'linear-gradient',
			} )
		);
	};

	const onSetRadialGradient = () => {
		onChange(
			serializeGradient( {
				...omit( gradientAST, [ 'orientation' ] ),
				type: 'radial-gradient',
			} )
		);
	};

	return (
		<BaseControl className="components-custom-gradient-picker__type-picker">
			<BaseControl.VisualLabel>{ __( 'Type' ) }</BaseControl.VisualLabel>
			<ToolbarGroup
<<<<<<< HEAD
				controls={ [
					{
						icon: <LinearGradientIcon />,
						title: 'Linear Gradient',
=======
				className="components-custom-gradient-picker__toolbar"
				controls={ [
					{
						icon: <LinearGradientIcon />,
						title: __( 'Linear Gradient' ),
>>>>>>> 251bab45
						isActive: hasGradient && type === 'linear-gradient',
						onClick: onSetLinearGradient,
					},
					{
						icon: <RadialGradientIcon />,
<<<<<<< HEAD
						title: 'Radial Gradient',
=======
						title: __( 'Radial Gradient' ),
>>>>>>> 251bab45
						isActive: hasGradient && type === 'radial-gradient',
						onClick: onSetRadialGradient,
					},
				] }
			/>
		</BaseControl>
	);
};

export default function CustomGradientPicker( { value, onChange } ) {
	const { gradientAST, hasGradient } = getGradientParsed( value );
	const { type } = gradientAST;
	return (
		<div className="components-custom-gradient-picker">
			<CustomGradientBar value={ value } onChange={ onChange } />
			<div className="components-custom-gradient-picker__ui-line">
				<GradientTypePicker
					gradientAST={ gradientAST }
					hasGradient={ hasGradient }
					onChange={ onChange }
				/>
				{ type === 'linear-gradient' && (
					<GradientAnglePicker
						gradientAST={ gradientAST }
						hasGradient={ hasGradient }
						onChange={ onChange }
					/>
				) }
			</div>
		</div>
	);
}<|MERGE_RESOLUTION|>--- conflicted
+++ resolved
@@ -11,11 +11,7 @@
 /**
  * Internal dependencies
  */
-<<<<<<< HEAD
-import AnglePicker from '../angle-picker';
-=======
 import AnglePickerControl from '../angle-picker-control';
->>>>>>> 251bab45
 import { LinearGradientIcon, RadialGradientIcon } from './icons';
 import CustomGradientBar from './custom-gradient-bar';
 import BaseControl from '../base-control';
@@ -45,11 +41,7 @@
 		);
 	};
 	return (
-<<<<<<< HEAD
-		<AnglePicker
-=======
 		<AnglePickerControl
->>>>>>> 251bab45
 			value={ hasGradient ? angle : '' }
 			onChange={ onAngleChange }
 		/>
@@ -83,28 +75,17 @@
 		<BaseControl className="components-custom-gradient-picker__type-picker">
 			<BaseControl.VisualLabel>{ __( 'Type' ) }</BaseControl.VisualLabel>
 			<ToolbarGroup
-<<<<<<< HEAD
-				controls={ [
-					{
-						icon: <LinearGradientIcon />,
-						title: 'Linear Gradient',
-=======
 				className="components-custom-gradient-picker__toolbar"
 				controls={ [
 					{
 						icon: <LinearGradientIcon />,
 						title: __( 'Linear Gradient' ),
->>>>>>> 251bab45
 						isActive: hasGradient && type === 'linear-gradient',
 						onClick: onSetLinearGradient,
 					},
 					{
 						icon: <RadialGradientIcon />,
-<<<<<<< HEAD
-						title: 'Radial Gradient',
-=======
 						title: __( 'Radial Gradient' ),
->>>>>>> 251bab45
 						isActive: hasGradient && type === 'radial-gradient',
 						onClick: onSetRadialGradient,
 					},
