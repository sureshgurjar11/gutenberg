--- conflicted
+++ resolved
@@ -14,11 +14,7 @@
 import { displayShortcut } from '@wordpress/keycodes';
 import { withSafeTimeout, compose } from '@wordpress/compose';
 import { withViewportMatch } from '@wordpress/viewport';
-<<<<<<< HEAD
-import { Icon, check } from '@wordpress/icons';
-=======
 import { Icon, check, cloud, cloudUpload } from '@wordpress/icons';
->>>>>>> 251bab45
 
 /**
  * Internal dependencies
@@ -83,11 +79,7 @@
 								animateClassName
 							) }
 						>
-<<<<<<< HEAD
-							<Dashicon icon="cloud" />
-=======
 							<Icon icon={ cloud } />
->>>>>>> 251bab45
 							{ isAutosaving
 								? __( 'Autosaving' )
 								: __( 'Saving' ) }
