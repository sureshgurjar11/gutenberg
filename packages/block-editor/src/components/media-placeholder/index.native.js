/**
 * External dependencies
 */
import { View, Text, TouchableWithoutFeedback } from 'react-native';
import { uniqWith } from 'lodash';

/**
 * WordPress dependencies
 */
import { __, sprintf } from '@wordpress/i18n';
import {
	MediaUpload,
	MEDIA_TYPE_IMAGE,
	MEDIA_TYPE_VIDEO,
	MEDIA_TYPE_AUDIO,
} from '@wordpress/block-editor';
import { withPreferredColorScheme } from '@wordpress/compose';
import { useRef } from '@wordpress/element';
import { Icon, plusCircleFilled } from '@wordpress/icons';

/**
 * Internal dependencies
 */
import styles from './styles.scss';

// remove duplicates after gallery append
const dedupMedia = ( media ) =>
	uniqWith(
		media,
		( media1, media2 ) =>
			media1.id === media2.id || media1.url === media2.url
	);

function MediaPlaceholder( props ) {
	const {
		addToGallery,
		allowedTypes = [],
		labels = {},
		icon,
		onSelect,
		__experimentalOnlyMediaLibrary,
		isAppender,
		disableMediaButtons,
		getStylesFromColorScheme,
		multiple,
		value = [],
		children,
		height,
		backgroundColor,
		hideContent,
<<<<<<< HEAD
		onSelectURL,
=======
		autoOpenMediaUpload,
>>>>>>> d21586eb
	} = props;

	// use ref to keep media array current for callbacks during rerenders
	const mediaRef = useRef( value );
	mediaRef.current = value;

	// append and deduplicate media array for gallery use case
	const setMedia =
		multiple && addToGallery
			? ( selected ) =>
					onSelect(
						dedupMedia( [ ...mediaRef.current, ...selected ] )
					)
			: onSelect;

	const isOneType = allowedTypes.length === 1;
	const isImage = isOneType && allowedTypes.includes( MEDIA_TYPE_IMAGE );
	const isVideo = isOneType && allowedTypes.includes( MEDIA_TYPE_VIDEO );
	const isAudio = isOneType && allowedTypes.includes( MEDIA_TYPE_AUDIO );

	let placeholderTitle = labels.title;
	if ( placeholderTitle === undefined ) {
		placeholderTitle = __( 'Media' );
		if ( isImage ) {
			placeholderTitle = __( 'Image' );
		} else if ( isVideo ) {
			placeholderTitle = __( 'Video' );
		} else if ( isAudio ) {
			placeholderTitle = __( 'Audio' );
		}
	}

	let instructions = labels.instructions;
	if ( instructions === undefined ) {
		if ( isImage ) {
			instructions = __( 'ADD IMAGE' );
		} else if ( isVideo ) {
			instructions = __( 'ADD VIDEO' );
		} else if ( isAudio ) {
			instructions = __( 'ADD AUDIO' );
		} else {
			instructions = __( 'ADD IMAGE OR VIDEO' );
		}
	}

	let accessibilityHint = __( 'Double tap to select' );
	if ( isImage ) {
		accessibilityHint = __( 'Double tap to select an image' );
	} else if ( isVideo ) {
		accessibilityHint = __( 'Double tap to select a video' );
	} else if ( isAudio ) {
		accessibilityHint = __( 'Double tap to select an audio file' );
	}

	const emptyStateTitleStyle = getStylesFromColorScheme(
		styles.emptyStateTitle,
		styles.emptyStateTitleDark
	);
	const addMediaButtonStyle = getStylesFromColorScheme(
		styles.addMediaButton,
		styles.addMediaButtonDark
	);

	const renderContent = () => {
		if ( isAppender === undefined || ! isAppender ) {
			return (
				<>
					<View style={ styles.modalIcon }>{ icon }</View>
					<Text style={ emptyStateTitleStyle }>
						{ placeholderTitle }
					</Text>
					{ children }
					<Text style={ styles.emptyStateDescription }>
						{ instructions }
					</Text>
				</>
			);
		} else if ( isAppender && ! disableMediaButtons ) {
			return (
				<Icon
					icon={ plusCircleFilled }
					style={ addMediaButtonStyle }
					color={ addMediaButtonStyle.color }
					size={ addMediaButtonStyle.size }
				/>
			);
		}
	};

	if ( isAppender && disableMediaButtons ) {
		return null;
	}

	const appenderStyle = getStylesFromColorScheme(
		styles.appender,
		styles.appenderDark
	);
	const emptyStateContainerStyle = getStylesFromColorScheme(
		styles.emptyStateContainer,
		styles.emptyStateContainerDark
	);

	return (
		<View style={ { flex: 1 } }>
			<MediaUpload
				allowedTypes={ allowedTypes }
				onSelect={ setMedia }
				onSelectURL={ onSelectURL }
				__experimentalOnlyMediaLibrary={
					__experimentalOnlyMediaLibrary
				}
				multiple={ multiple }
				isReplacingMedia={ false }
				autoOpen={ autoOpenMediaUpload }
				render={ ( { open, getMediaOptions } ) => {
					return (
						<TouchableWithoutFeedback
							accessibilityLabel={ sprintf(
								/* translators: accessibility text for the media block empty state. %s: media type */
								__( '%s block. Empty' ),
								placeholderTitle
							) }
							accessibilityRole={ 'button' }
							accessibilityHint={ accessibilityHint }
							onPress={ ( event ) => {
								props.onFocus( event );
								open();
							} }
						>
							<View
								style={ [
									[
										emptyStateContainerStyle,
										height && { height },
										backgroundColor && { backgroundColor },
									],
									isAppender && appenderStyle,
								] }
							>
								{ getMediaOptions() }
								{ ! hideContent && renderContent() }
							</View>
						</TouchableWithoutFeedback>
					);
				} }
			/>
		</View>
	);
}

export default withPreferredColorScheme( MediaPlaceholder );<|MERGE_RESOLUTION|>--- conflicted
+++ resolved
@@ -48,11 +48,8 @@
 		height,
 		backgroundColor,
 		hideContent,
-<<<<<<< HEAD
+		autoOpenMediaUpload,
 		onSelectURL,
-=======
-		autoOpenMediaUpload,
->>>>>>> d21586eb
 	} = props;
 
 	// use ref to keep media array current for callbacks during rerenders
