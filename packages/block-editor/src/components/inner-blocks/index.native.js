--- conflicted
+++ resolved
@@ -125,12 +125,9 @@
 			onAddBlock={ onAddBlock }
 			onDeleteBlock={ onDeleteBlock }
 			filterInnerBlocks={ filterInnerBlocks }
-<<<<<<< HEAD
 			gridProperties={ gridProperties }
 			blockProps={ blockProps }
-=======
 			blockWidth={ blockWidth }
->>>>>>> f5e1485f
 		/>
 	);
 
