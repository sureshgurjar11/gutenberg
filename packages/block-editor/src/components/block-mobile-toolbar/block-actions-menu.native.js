/**
 * External dependencies
 */
import { Platform, findNodeHandle } from 'react-native';
import { partial, first, castArray, last, compact } from 'lodash';
/**
 * WordPress dependencies
 */
import {
	getClipboard,
	setClipboard,
	ToolbarButton,
	Picker,
} from '@wordpress/components';
import {
	getBlockType,
	getDefaultBlockName,
	serialize,
	rawHandler,
	createBlock,
	isUnmodifiedDefaultBlock,
	isReusableBlock,
} from '@wordpress/blocks';
import { __, sprintf } from '@wordpress/i18n';
import { withDispatch, withSelect } from '@wordpress/data';
import { withInstanceId, compose } from '@wordpress/compose';
import { moreHorizontalMobile } from '@wordpress/icons';
import { useRef, useState } from '@wordpress/element';
import { store as noticesStore } from '@wordpress/notices';
import { store as reusableBlocksStore } from '@wordpress/reusable-blocks';
<<<<<<< HEAD
=======
import { store as coreStore } from '@wordpress/core-data';
>>>>>>> a55eadda

/**
 * Internal dependencies
 */
import { getMoversSetup } from '../block-mover/mover-description';
import { store as blockEditorStore } from '../../store';
import BlockTransformationsMenu from '../block-switcher/block-transformations-menu';

const BlockActionsMenu = ( {
	// Select
	blockTitle,
	canInsertBlockType,
	getBlocksByClientId,
	isEmptyDefaultBlock,
	isFirst,
	isLast,
	isReusableBlockType,
	reusableBlock,
	rootClientId,
	selectedBlockClientId,
	selectedBlockPossibleTransformations,
	// Dispatch
	createSuccessNotice,
<<<<<<< HEAD
	convertBlockToStatic,
=======
	convertToRegularBlocks,
>>>>>>> a55eadda
	duplicateBlock,
	onMoveDown,
	onMoveUp,
	openGeneralSidebar,
	pasteBlock,
	removeBlocks,
	// Passed in
	anchorNodeRef,
	isStackedHorizontally,
	onDelete,
	wrapBlockMover,
	wrapBlockSettings,
	isReusableBlockType,
} ) => {
	const [ clipboard, setCurrentClipboard ] = useState( getClipboard() );
	const blockActionsMenuPickerRef = useRef();
	const blockTransformationMenuPickerRef = useRef();
	const moversOptions = { keys: [ 'icon', 'actionTitle' ] };
	const clipboardBlock = clipboard && rawHandler( { HTML: clipboard } )[ 0 ];
	const isPasteEnabled =
		clipboardBlock &&
		canInsertBlockType( clipboardBlock.name, rootClientId );

	const {
		actionTitle: {
			backward: backwardButtonTitle,
			forward: forwardButtonTitle,
		},
	} = getMoversSetup( isStackedHorizontally, moversOptions );

	const allOptions = {
		settings: {
			id: 'settingsOption',
			label: __( 'Block settings' ),
			value: 'settingsOption',
			onSelect: openGeneralSidebar,
		},
		backwardButton: {
			id: 'backwardButtonOption',
			label: backwardButtonTitle,
			value: 'backwardButtonOption',
			disabled: isFirst,
			onSelect: onMoveUp,
		},
		forwardButton: {
			id: 'forwardButtonOption',
			label: forwardButtonTitle,
			value: 'forwardButtonOption',
			disabled: isLast,
			onSelect: onMoveDown,
		},
		delete: {
			id: 'deleteOption',
			label: __( 'Remove block' ),
			value: 'deleteOption',
			separated: true,
			disabled: isEmptyDefaultBlock,
			onSelect: () => {
				onDelete();
				createSuccessNotice(
					// translators: displayed right after the block is removed.
					__( 'Block removed' )
				);
			},
		},
		transformButton: {
			id: 'transformButtonOption',
			label: __( 'Transform block…' ),
			value: 'transformButtonOption',
			onSelect: () => {
				if ( blockTransformationMenuPickerRef.current ) {
					blockTransformationMenuPickerRef.current.presentPicker();
				}
			},
		},
		copyButton: {
			id: 'copyButtonOption',
			label: __( 'Copy block' ),
			value: 'copyButtonOption',
			onSelect: () => {
				const serializedBlock = serialize(
					getBlocksByClientId( selectedBlockClientId )
				);
				setCurrentClipboard( serializedBlock );
				setClipboard( serializedBlock );
				createSuccessNotice(
					// translators: displayed right after the block is copied.
					__( 'Block copied' )
				);
			},
		},
		cutButton: {
			id: 'cutButtonOption',
			label: __( 'Cut block' ),
			value: 'cutButtonOption',
			onSelect: () => {
				setClipboard(
					serialize( getBlocksByClientId( selectedBlockClientId ) )
				);
				removeBlocks( selectedBlockClientId );
				createSuccessNotice(
					// translators: displayed right after the block is cut.
					__( 'Block cut' )
				);
			},
		},
		pasteButton: {
			id: 'pasteButtonOption',
			label: __( 'Paste block after' ),
			value: 'pasteButtonOption',
			onSelect: () => {
				onPasteBlock();
				createSuccessNotice(
					// translators: displayed right after the block is pasted.
					__( 'Block pasted' )
				);
			},
		},
		duplicateButton: {
			id: 'duplicateButtonOption',
			label: __( 'Duplicate block' ),
			value: 'duplicateButtonOption',
			onSelect: () => {
				duplicateBlock();
				createSuccessNotice(
					// translators: displayed right after the block is duplicated.
					__( 'Block duplicated' )
				);
			},
		},
		convertToRegularBlocks: {
			id: 'convertToRegularBlocksOption',
			label: __( 'Convert to regular blocks' ),
			value: 'convertToRegularBlocksOption',
			onSelect: () => {
				createSuccessNotice(
					sprintf(
						/* translators: %s: name of the reusable block */
						__( '%s converted to regular blocks' ),
<<<<<<< HEAD
						blockTitle
					)
				);
				convertBlockToStatic( selectedBlockClientId );
=======
						reusableBlock?.title?.raw || blockTitle
					)
				);
				convertToRegularBlocks();
>>>>>>> a55eadda
			},
		},
	};

	const options = compact( [
		wrapBlockMover && allOptions.backwardButton,
		wrapBlockMover && allOptions.forwardButton,
		wrapBlockSettings && allOptions.settings,
		selectedBlockPossibleTransformations.length &&
			allOptions.transformButton,
		allOptions.copyButton,
		allOptions.cutButton,
		isPasteEnabled && allOptions.pasteButton,
		allOptions.duplicateButton,
		isReusableBlockType && allOptions.convertToRegularBlocks,
		allOptions.delete,
	] );

	function onPasteBlock() {
		if ( ! clipboard ) {
			return;
		}

		pasteBlock( rawHandler( { HTML: clipboard } )[ 0 ] );
	}

	function onPickerSelect( value ) {
		const selectedItem = options.find( ( item ) => item.value === value );
		selectedItem.onSelect();
	}

	function onPickerPresent() {
		if ( blockActionsMenuPickerRef.current ) {
			blockActionsMenuPickerRef.current.presentPicker();
		}
	}

	const disabledButtonIndices = options
		.map( ( option, index ) => option.disabled && index + 1 )
		.filter( Boolean );

	const accessibilityHint =
		Platform.OS === 'ios'
			? __( 'Double tap to open Action Sheet with available options' )
			: __( 'Double tap to open Bottom Sheet with available options' );

	const getAnchor = () =>
		anchorNodeRef ? findNodeHandle( anchorNodeRef ) : undefined;

	return (
		<>
			<ToolbarButton
				title={ __( 'Open Block Actions Menu' ) }
				onClick={ onPickerPresent }
				icon={ moreHorizontalMobile }
				extraProps={ {
					hint: accessibilityHint,
				} }
			/>
			<Picker
				ref={ blockActionsMenuPickerRef }
				options={ options }
				onChange={ onPickerSelect }
				destructiveButtonIndex={ options.length }
				disabledButtonIndices={ disabledButtonIndices }
				hideCancelButton={ Platform.OS !== 'ios' }
				leftAlign={ true }
				getAnchor={ getAnchor }
				// translators: %s: block title e.g: "Paragraph".
				title={ sprintf( __( '%s block options' ), blockTitle ) }
			/>
			<BlockTransformationsMenu
				anchorNodeRef={ anchorNodeRef }
				blockTitle={ blockTitle }
				pickerRef={ blockTransformationMenuPickerRef }
				possibleTransformations={ selectedBlockPossibleTransformations }
				selectedBlock={ getBlocksByClientId( selectedBlockClientId ) }
				selectedBlockClientId={ selectedBlockClientId }
			/>
		</>
	);
};

export default compose(
	withSelect( ( select, { clientIds } ) => {
		const {
			getBlockIndex,
			getBlockRootClientId,
			getBlockOrder,
			getBlockName,
			getBlockTransformItems,
			getBlock,
			getBlocksByClientId,
			getSelectedBlockClientIds,
			canInsertBlockType,
		} = select( blockEditorStore );
		const normalizedClientIds = castArray( clientIds );
		const block = getBlock( normalizedClientIds );
		const blockName = getBlockName( normalizedClientIds );
		const blockType = getBlockType( blockName );
		const blockTitle = blockType?.title;
		const firstClientId = first( normalizedClientIds );
		const rootClientId = getBlockRootClientId( firstClientId );
		const blockOrder = getBlockOrder( rootClientId );

		const firstIndex = getBlockIndex( firstClientId, rootClientId );
		const lastIndex = getBlockIndex(
			last( normalizedClientIds ),
			rootClientId
		);

		const isDefaultBlock = blockName === getDefaultBlockName();
		const isEmptyContent = block?.attributes.content === '';
		const isExactlyOneBlock = blockOrder.length === 1;
		const isEmptyDefaultBlock =
			isExactlyOneBlock && isDefaultBlock && isEmptyContent;

		const selectedBlockClientId = first( getSelectedBlockClientIds() );
		const selectedBlock = selectedBlockClientId
			? first( getBlocksByClientId( selectedBlockClientId ) )
			: undefined;
		const selectedBlockPossibleTransformations = selectedBlock
			? getBlockTransformItems( [ selectedBlock ], rootClientId )
			: [];

		const isReusableBlockType = block ? isReusableBlock( block ) : false;
<<<<<<< HEAD
=======
		const reusableBlock = isReusableBlockType
			? select( coreStore ).getEntityRecord(
					'postType',
					'wp_block',
					block?.attributes.ref
			  )
			: undefined;
>>>>>>> a55eadda

		return {
			blockTitle,
			canInsertBlockType,
			currentIndex: firstIndex,
			getBlocksByClientId,
			isEmptyDefaultBlock,
			isFirst: firstIndex === 0,
			isLast: lastIndex === blockOrder.length - 1,
			isReusableBlockType,
<<<<<<< HEAD
=======
			reusableBlock,
>>>>>>> a55eadda
			rootClientId,
			selectedBlockClientId,
			selectedBlockPossibleTransformations,
		};
	} ),
	withDispatch(
		(
			dispatch,
			{ clientIds, rootClientId, currentIndex, selectedBlockClientId },
			{ select }
		) => {
			const {
				moveBlocksDown,
				moveBlocksUp,
				duplicateBlocks,
				removeBlocks,
				insertBlock,
				replaceBlocks,
				clearSelectedBlock,
			} = dispatch( blockEditorStore );
			const { openGeneralSidebar } = dispatch( 'core/edit-post' );
			const { getBlockSelectionEnd, getBlock } = select(
				blockEditorStore
			);
			const { createSuccessNotice } = dispatch( noticesStore );

			const {
				__experimentalConvertBlockToStatic: convertBlockToStatic,
			} = dispatch( reusableBlocksStore );

			return {
				createSuccessNotice,
<<<<<<< HEAD
				convertBlockToStatic,
=======
				convertToRegularBlocks() {
					clearSelectedBlock();
					// Convert action is executed at the end of the current JavaScript execution block
					// to prevent issues related to undo/redo actions.
					setImmediate( () =>
						convertBlockToStatic( selectedBlockClientId )
					);
				},
>>>>>>> a55eadda
				duplicateBlock() {
					return duplicateBlocks( clientIds );
				},
				onMoveDown: partial( moveBlocksDown, clientIds, rootClientId ),
				onMoveUp: partial( moveBlocksUp, clientIds, rootClientId ),
				openGeneralSidebar: () =>
					openGeneralSidebar( 'edit-post/block' ),
				pasteBlock: ( clipboardBlock ) => {
					const canReplaceBlock = isUnmodifiedDefaultBlock(
						getBlock( getBlockSelectionEnd() )
					);

					if ( ! canReplaceBlock ) {
						const insertedBlock = createBlock(
							clipboardBlock.name,
							clipboardBlock.attributes,
							clipboardBlock.innerBlocks
						);

						insertBlock(
							insertedBlock,
							currentIndex + 1,
							rootClientId
						);
					} else {
						replaceBlocks( clientIds, clipboardBlock );
					}
				},
				removeBlocks,
			};
		}
	),
	withInstanceId
)( BlockActionsMenu );<|MERGE_RESOLUTION|>--- conflicted
+++ resolved
@@ -28,10 +28,7 @@
 import { useRef, useState } from '@wordpress/element';
 import { store as noticesStore } from '@wordpress/notices';
 import { store as reusableBlocksStore } from '@wordpress/reusable-blocks';
-<<<<<<< HEAD
-=======
 import { store as coreStore } from '@wordpress/core-data';
->>>>>>> a55eadda
 
 /**
  * Internal dependencies
@@ -55,11 +52,7 @@
 	selectedBlockPossibleTransformations,
 	// Dispatch
 	createSuccessNotice,
-<<<<<<< HEAD
-	convertBlockToStatic,
-=======
 	convertToRegularBlocks,
->>>>>>> a55eadda
 	duplicateBlock,
 	onMoveDown,
 	onMoveUp,
@@ -72,7 +65,6 @@
 	onDelete,
 	wrapBlockMover,
 	wrapBlockSettings,
-	isReusableBlockType,
 } ) => {
 	const [ clipboard, setCurrentClipboard ] = useState( getClipboard() );
 	const blockActionsMenuPickerRef = useRef();
@@ -199,17 +191,10 @@
 					sprintf(
 						/* translators: %s: name of the reusable block */
 						__( '%s converted to regular blocks' ),
-<<<<<<< HEAD
-						blockTitle
-					)
-				);
-				convertBlockToStatic( selectedBlockClientId );
-=======
 						reusableBlock?.title?.raw || blockTitle
 					)
 				);
 				convertToRegularBlocks();
->>>>>>> a55eadda
 			},
 		},
 	};
@@ -336,8 +321,6 @@
 			: [];
 
 		const isReusableBlockType = block ? isReusableBlock( block ) : false;
-<<<<<<< HEAD
-=======
 		const reusableBlock = isReusableBlockType
 			? select( coreStore ).getEntityRecord(
 					'postType',
@@ -345,7 +328,6 @@
 					block?.attributes.ref
 			  )
 			: undefined;
->>>>>>> a55eadda
 
 		return {
 			blockTitle,
@@ -356,10 +338,7 @@
 			isFirst: firstIndex === 0,
 			isLast: lastIndex === blockOrder.length - 1,
 			isReusableBlockType,
-<<<<<<< HEAD
-=======
 			reusableBlock,
->>>>>>> a55eadda
 			rootClientId,
 			selectedBlockClientId,
 			selectedBlockPossibleTransformations,
@@ -392,9 +371,6 @@
 
 			return {
 				createSuccessNotice,
-<<<<<<< HEAD
-				convertBlockToStatic,
-=======
 				convertToRegularBlocks() {
 					clearSelectedBlock();
 					// Convert action is executed at the end of the current JavaScript execution block
@@ -403,7 +379,6 @@
 						convertBlockToStatic( selectedBlockClientId )
 					);
 				},
->>>>>>> a55eadda
 				duplicateBlock() {
 					return duplicateBlocks( clientIds );
 				},
