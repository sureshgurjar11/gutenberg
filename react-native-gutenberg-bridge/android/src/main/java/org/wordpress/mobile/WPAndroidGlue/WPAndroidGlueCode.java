--- conflicted
+++ resolved
@@ -525,27 +525,18 @@
         }
     }
 
-<<<<<<< HEAD
-=======
-
->>>>>>> 0d13e85f
+
     public void toggleEditorMode(boolean htmlModeEnabled) {
         // Turn off hardware acceleration for Oreo
         // see https://github.com/wordpress-mobile/gutenberg-mobile/issues/1268#issuecomment-535887390
         if (Build.VERSION.SDK_INT >= Build.VERSION_CODES.O
-<<<<<<< HEAD
-            && Build.VERSION.SDK_INT <= Build.VERSION_CODES.O_MR1) {
-=======
                 && Build.VERSION.SDK_INT <= Build.VERSION_CODES.O_MR1) {
->>>>>>> 0d13e85f
             if (htmlModeEnabled) {
                 mReactRootView.setLayerType(View.LAYER_TYPE_SOFTWARE, null);
             } else {
                 mReactRootView.setLayerType(View.LAYER_TYPE_HARDWARE, null);
             }
         }
-<<<<<<< HEAD
-=======
     }
 
     public void appendMediaFiles(ArrayList<Media> mediaList) {
@@ -562,7 +553,6 @@
 
 
     public void toggleEditorMode() {
->>>>>>> 0d13e85f
         mRnReactNativeGutenbergBridgePackage.getRNReactNativeGutenbergBridgeModule().toggleEditorMode();
     }
 
