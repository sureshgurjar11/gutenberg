name: React Native E2E Tests (iOS)

on:
    pull_request:
    push:
        branches: [trunk]

jobs:
<<<<<<< HEAD
  test:
    runs-on: macos-latest
    strategy:
      matrix:
        native-test-name: [
          gutenberg-editor-gallery
        ]

    steps:
    - uses: actions/checkout@v2

    - name: Restore npm cache
      uses: actions/cache@v2
      with:
        path: ~/.npm
        key: ${{ runner.os }}-npm-${{ hashFiles('package-lock.json') }}
        restore-keys: |
          ${{ runner.os }}-npm-

    - run: npm ci

    - name: Prepare build cache key
      run: find package-lock.json packages/react-native-editor/ios packages/react-native-aztec/ios packages/react-native-bridge/ios -type f -print0 | sort -z | xargs -0 shasum | tee ios-checksums.txt

    # - name: Restore build cache
    #   uses: actions/cache@v2
    #   with:
    #     path: packages/react-native-editor/ios/build/GutenbergDemo/Build/Products/Release-iphonesimulator/GutenbergDemo.app
    #     key: ${{ runner.os }}-ios-build-${{ hashFiles('ios-checksums.txt') }}

    - name: Restore pods cache
      uses: actions/cache@v2
      with:
        path: |
          packages/react-native-editor/ios/Pods
          ~/Library/Caches/CocoaPods
          ~/.cocoapods/repos/trunk
          packages/react-native-editor/ios/vendor
        key: ${{ runner.os }}-pods-${{ hashFiles('packages/react-native-editor/ios/Gemfile.lock') }}-${{ hashFiles('packages/react-native-editor/ios/Podfile.lock') }}-${{ hashFiles('package-lock.json') }}
        restore-keys: |
          ${{ runner.os }}-pods-${{ hashFiles('packages/react-native-editor/ios/Gemfile.lock') }}-${{ hashFiles('packages/react-native-editor/ios/Podfile.lock') }}-${{ hashFiles('package-lock.json') }}

    - name: Bundle iOS
      run: npm run native test:e2e:bundle:ios

    - name: Switch Xcode Version
      run: sudo xcode-select --switch /Applications/Xcode_12.app

    - name: Build (if needed)
      run: test -e packages/react-native-editor/ios/build/GutenbergDemo/Build/Products/Release-iphonesimulator/GutenbergDemo.app/GutenbergDemo || npm run native test:e2e:build-app:ios

    - name: Run iOS Device Tests
      run: TEST_RN_PLATFORM=ios npm run native device-tests:local  ${{ matrix.native-test-name }}

    - name: Prepare build cache
      run: rm packages/react-native-editor/ios/build/GutenbergDemo/Build/Products/Release-iphonesimulator/GutenbergDemo.app/main.jsbundle

    - uses: actions/upload-artifact@v2
      if: always()
      with:
        name: ios-screen-recordings
        path: packages/react-native-editor/ios-screen-recordings
=======
    test:
        runs-on: macos-latest
        strategy:
            matrix:
                xcode: [12.2]
                native-test-name: [gutenberg-editor-initial-html]

        steps:
            - uses: actions/checkout@5a4ac9002d0be2fb38bd78e4b4dbde5606d7042f # v2.3.4

            - name: Use Node.js 14.x
              uses: actions/setup-node@46071b5c7a2e0c34e49c3cb8a0e792e86e18d5ea # v2.1.5
              with:
                  node-version: 14.x

            - name: Restore npm cache
              uses: actions/cache@26968a09c0ea4f3e233fdddbafd1166051a095f6 # v2.1.4
              with:
                  path: ~/.npm
                  key: ${{ runner.os }}-npm-${{ hashFiles('package-lock.json') }}

            - run: npm ci

            - name: Prepare build cache key
              run: find package-lock.json packages/react-native-editor/ios packages/react-native-aztec/ios packages/react-native-bridge/ios -type f -print0 | sort -z | xargs -0 shasum | tee ios-checksums.txt

            - name: Restore build cache
              uses: actions/cache@26968a09c0ea4f3e233fdddbafd1166051a095f6 # v2.1.4
              with:
                  path: |
                      packages/react-native-editor/ios/build/GutenbergDemo/Build/Products/Release-iphonesimulator/GutenbergDemo.app
                      packages/react-native-editor/ios/build/WDA
                  key: ${{ runner.os }}-ios-build-${{ matrix.xcode }}-${{ hashFiles('ios-checksums.txt') }}

            - name: Restore pods cache
              uses: actions/cache@26968a09c0ea4f3e233fdddbafd1166051a095f6 # v2.1.4
              with:
                  path: |
                      packages/react-native-editor/ios/Pods
                      ~/Library/Caches/CocoaPods
                      ~/.cocoapods/repos/trunk
                      packages/react-native-editor/ios/vendor
                  key: ${{ runner.os }}-pods-${{ hashFiles('packages/react-native-editor/ios/Gemfile.lock') }}-${{ hashFiles('packages/react-native-editor/ios/Podfile.lock') }}-${{ hashFiles('package-lock.json') }}

            - name: Bundle iOS
              run: npm run native test:e2e:bundle:ios

            - name: Switch Xcode version to ${{ matrix.xcode }}
              run: sudo xcode-select --switch /Applications/Xcode_${{ matrix.xcode }}.app

            - name: Build (if needed)
              run: test -e packages/react-native-editor/ios/build/GutenbergDemo/Build/Products/Release-iphonesimulator/GutenbergDemo.app/GutenbergDemo || npm run native test:e2e:build-app:ios

            - name: Build Web Driver Agent (if needed)
              run: test -d packages/react-native-editor/ios/build/WDA || npm run native test:e2e:build-wda

            - name: Run iOS Device Tests
              run: TEST_RN_PLATFORM=ios npm run native device-tests:local  ${{ matrix.native-test-name }}

            - name: Prepare build cache
              run: rm packages/react-native-editor/ios/build/GutenbergDemo/Build/Products/Release-iphonesimulator/GutenbergDemo.app/main.jsbundle

            - uses: actions/upload-artifact@e448a9b857ee2131e752b06002bf0e093c65e571 # v2.2.2
              if: always()
              with:
                  name: ios-screen-recordings
                  path: packages/react-native-editor/ios-screen-recordings

            - uses: actions/upload-artifact@e448a9b857ee2131e752b06002bf0e093c65e571 # v2.2.2
              if: always()
              with:
                  name: appium-logs
                  path: packages/react-native-editor/appium-out.log
>>>>>>> 716febb1
<|MERGE_RESOLUTION|>--- conflicted
+++ resolved
@@ -6,70 +6,6 @@
         branches: [trunk]
 
 jobs:
-<<<<<<< HEAD
-  test:
-    runs-on: macos-latest
-    strategy:
-      matrix:
-        native-test-name: [
-          gutenberg-editor-gallery
-        ]
-
-    steps:
-    - uses: actions/checkout@v2
-
-    - name: Restore npm cache
-      uses: actions/cache@v2
-      with:
-        path: ~/.npm
-        key: ${{ runner.os }}-npm-${{ hashFiles('package-lock.json') }}
-        restore-keys: |
-          ${{ runner.os }}-npm-
-
-    - run: npm ci
-
-    - name: Prepare build cache key
-      run: find package-lock.json packages/react-native-editor/ios packages/react-native-aztec/ios packages/react-native-bridge/ios -type f -print0 | sort -z | xargs -0 shasum | tee ios-checksums.txt
-
-    # - name: Restore build cache
-    #   uses: actions/cache@v2
-    #   with:
-    #     path: packages/react-native-editor/ios/build/GutenbergDemo/Build/Products/Release-iphonesimulator/GutenbergDemo.app
-    #     key: ${{ runner.os }}-ios-build-${{ hashFiles('ios-checksums.txt') }}
-
-    - name: Restore pods cache
-      uses: actions/cache@v2
-      with:
-        path: |
-          packages/react-native-editor/ios/Pods
-          ~/Library/Caches/CocoaPods
-          ~/.cocoapods/repos/trunk
-          packages/react-native-editor/ios/vendor
-        key: ${{ runner.os }}-pods-${{ hashFiles('packages/react-native-editor/ios/Gemfile.lock') }}-${{ hashFiles('packages/react-native-editor/ios/Podfile.lock') }}-${{ hashFiles('package-lock.json') }}
-        restore-keys: |
-          ${{ runner.os }}-pods-${{ hashFiles('packages/react-native-editor/ios/Gemfile.lock') }}-${{ hashFiles('packages/react-native-editor/ios/Podfile.lock') }}-${{ hashFiles('package-lock.json') }}
-
-    - name: Bundle iOS
-      run: npm run native test:e2e:bundle:ios
-
-    - name: Switch Xcode Version
-      run: sudo xcode-select --switch /Applications/Xcode_12.app
-
-    - name: Build (if needed)
-      run: test -e packages/react-native-editor/ios/build/GutenbergDemo/Build/Products/Release-iphonesimulator/GutenbergDemo.app/GutenbergDemo || npm run native test:e2e:build-app:ios
-
-    - name: Run iOS Device Tests
-      run: TEST_RN_PLATFORM=ios npm run native device-tests:local  ${{ matrix.native-test-name }}
-
-    - name: Prepare build cache
-      run: rm packages/react-native-editor/ios/build/GutenbergDemo/Build/Products/Release-iphonesimulator/GutenbergDemo.app/main.jsbundle
-
-    - uses: actions/upload-artifact@v2
-      if: always()
-      with:
-        name: ios-screen-recordings
-        path: packages/react-native-editor/ios-screen-recordings
-=======
     test:
         runs-on: macos-latest
         strategy:
@@ -142,5 +78,4 @@
               if: always()
               with:
                   name: appium-logs
-                  path: packages/react-native-editor/appium-out.log
->>>>>>> 716febb1
+                  path: packages/react-native-editor/appium-out.log