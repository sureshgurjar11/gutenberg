--- conflicted
+++ resolved
@@ -67,6 +67,16 @@
 		await toggleHtmlMode( this.driver, false );
 	}
 
+	// set html editor content explicitly
+	async setHtmlContentAndroid( html: string ) {
+		await toggleHtmlMode( this.driver, true );
+
+		const htmlContentView = await this.getTextViewForHtmlViewContent();
+		await htmlContentView.setText( html );
+
+		await toggleHtmlMode( this.driver, false );
+	}
+
 	// =========================
 	// Block toolbar functions
 	// =========================
@@ -258,41 +268,4 @@
 		const text = await this.getTextForListBlock( block );
 		return text.toString();
 	}
-<<<<<<< HEAD
-
-	async getTextViewForHtmlViewContent() {
-		const accessibilityId = 'html-view-content';
-		const blockLocator = `//*[@${ this.accessibilityIdXPathAttrib }="${ accessibilityId }"]`;
-		return await this.driver.elementByXPath( blockLocator );
-	}
-
-	async verifyHtmlContent( html: string ) {
-		if ( Platform.OS === 'android' ) {
-			await this.verifyHtmlContentAndroid( html );
-		} else {
-			// TODO: implement html verification on iOS too
-		}
-	}
-
-	async verifyHtmlContentAndroid( html: string ) {
-		await toggleHtmlMode( this.driver );
-
-		const htmlContentView = await this.getTextViewForHtmlViewContent();
-		const text = await htmlContentView.text();
-		expect( text ).toBe( html );
-
-		await toggleHtmlMode( this.driver );
-	}
-
-	// set html editor content explicitly
-	async setHtmlContentAndroid( html: string ) {
-		await toggleHtmlMode( this.driver );
-
-		const htmlContentView = await this.getTextViewForHtmlViewContent();
-		await htmlContentView.setText( html );
-
-		await toggleHtmlMode( this.driver );
-	}
-=======
->>>>>>> 909ddae3
 }